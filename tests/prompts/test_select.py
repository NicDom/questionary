# -*- coding: utf-8 -*-
import pytest

from questionary import Separator, Choice
from tests.utils import feed_cli_with_input, KeyInputs, patched_prompt


def test_legacy_name():
    message = "Foo message"
    kwargs = {"choices": ["foo", "bar", "bazz"]}
    text = KeyInputs.ENTER + "\r"

    result, cli = feed_cli_with_input("list", message, text, **kwargs)
    assert result == "foo"


def test_select_first_choice():
    message = "Foo message"
    kwargs = {"choices": ["foo", "bar", "bazz"]}
    text = KeyInputs.ENTER + "\r"

    result, cli = feed_cli_with_input("select", message, text, **kwargs)
    assert result == "foo"


def test_select_first_choice_with_token_title():
    message = "Foo message"
    kwargs = {
        "choices": [
            Choice(title=[("class:text", "foo")]),
            Choice(title=[("class:text", "bar")]),
            Choice(title=[("class:text", "bazz")]),
        ]
    }
    text = KeyInputs.ENTER + "\r"

    result, cli = feed_cli_with_input("select", message, text, **kwargs)
    assert result == "foo"


def test_select_second_choice():
    message = "Foo message"
    kwargs = {"choices": ["foo", "bar", "bazz"]}
    text = KeyInputs.DOWN + KeyInputs.ENTER + "\r"

    result, cli = feed_cli_with_input("select", message, text, **kwargs)
    assert result == "bar"


def test_select_second_choice_using_j():
    message = "Foo message"
    kwargs = {"choices": ["foo", "bar", "bazz"]}
    text = "j" + KeyInputs.ENTER + "\r"

    result, cli = feed_cli_with_input("select", message, text, **kwargs)
    assert result == "bar"


def test_select_third_choice():
    message = "Foo message"
    kwargs = {"choices": ["foo", "bar", "bazz"]}
    text = KeyInputs.DOWN + KeyInputs.DOWN + KeyInputs.ENTER + "\r"

    result, cli = feed_cli_with_input("select", message, text, **kwargs)
    assert result == "bazz"


def test_select_with_instruction():
    message = "Foo message"
    kwargs = {"choices": ["foo", "bar", "bazz"], "instruction": "sample instruction"}
    text = KeyInputs.ENTER + "\r"

    result, cli = feed_cli_with_input("select", message, text, **kwargs)
    assert result == "foo"


def test_cycle_to_first_choice():
    message = "Foo message"
    kwargs = {"choices": ["foo", "bar", "bazz"]}
    text = KeyInputs.DOWN + KeyInputs.DOWN + KeyInputs.DOWN + KeyInputs.ENTER + "\r"

    result, cli = feed_cli_with_input("select", message, text, **kwargs)
    assert result == "foo"


def test_cycle_backwards():
    message = "Foo message"
    kwargs = {"choices": ["foo", "bar", "bazz"]}
    text = KeyInputs.UP + KeyInputs.ENTER + "\r"

    result, cli = feed_cli_with_input("select", message, text, **kwargs)
    assert result == "bazz"


def test_cycle_backwards_using_k():
    message = "Foo message"
    kwargs = {"choices": ["foo", "bar", "bazz"]}
    text = "k" + KeyInputs.ENTER + "\r"

    result, cli = feed_cli_with_input("select", message, text, **kwargs)
    assert result == "bazz"


def test_separator_down():
    message = "Foo message"
    kwargs = {"choices": ["foo", Separator(), "bazz"]}
    text = KeyInputs.DOWN + KeyInputs.ENTER + "\r"

    result, cli = feed_cli_with_input("select", message, text, **kwargs)
    assert result == "bazz"


def test_separator_up():
    message = "Foo message"
    kwargs = {"choices": ["foo", Separator(), "bazz", Separator("--END--")]}
    text = KeyInputs.UP + KeyInputs.UP + KeyInputs.ENTER + "\r"

    result, cli = feed_cli_with_input("select", message, text, **kwargs)
    assert result == "foo"


def test_select_random_input():
    message = "Foo message"
    kwargs = {"choices": ["foo", "bazz"]}
    text = "some random input" + KeyInputs.ENTER + "\r"

    result, cli = feed_cli_with_input("select", message, text, **kwargs)
    assert result == "foo"


def test_select_ctr_c():
    message = "Foo message"
    kwargs = {"choices": ["foo", "bazz"]}
    text = KeyInputs.CONTROLC

    with pytest.raises(KeyboardInterrupt):
        feed_cli_with_input("select", message, text, **kwargs)


def test_select_empty_choices():
    message = "Foo message"
    kwargs = {"choices": []}
    text = KeyInputs.ENTER + "\r"

    with pytest.raises(ValueError):
        feed_cli_with_input("select", message, text, **kwargs)


def test_select_initial_choice():
    message = "Foo message"
    kwargs = {"choices": ["foo", "bazz"], "default": "bazz"}
    text = KeyInputs.ENTER + "\r"

    result, cli = feed_cli_with_input("select", message, text, **kwargs)
    assert result == "bazz"


def test_select_initial_choice_not_selectable():
    message = "Foo message"
    separator = Separator()
    kwargs = {"choices": ["foo", "bazz", separator], "default": separator}
    text = KeyInputs.ENTER + "\r"

    with pytest.raises(ValueError):
        feed_cli_with_input("select", message, text, **kwargs)


def test_select_initial_choice_non_existant():
    message = "Foo message"
    kwargs = {"choices": ["foo", "bazz"], "default": "bar"}
    text = KeyInputs.ENTER + "\r"

    with pytest.raises(ValueError):
        feed_cli_with_input("select", message, text, **kwargs)


<<<<<<< HEAD
def test_no_invalid_parameters_are_forwarded():
    # the `validate_while_typing` parameter is an additional parameter that
    # gets forwarded to the `PromptSession`. this checks that the parameter
    # isn't forwarded to a method that does not expect it
    patched_prompt(
        [
            {
                "type": "select",
                "name": "theme",
                "message": "What do you want to do?",
                "choices": [
                    "Order a pizza",
                    "Make a reservation",
                ],
            }
        ],
        text=KeyInputs.ENTER + "\r",
        validate_while_typing=False,
    )
=======
def test_select_arrow_keys():
    message = "Foo message"
    kwargs = {"choices": ["foo", "bazz"], "use_arrow_keys": True}
    text = KeyInputs.DOWN + KeyInputs.ENTER + "\r"

    result, cli = feed_cli_with_input("select", message, text, **kwargs)
    assert result == "bazz"


def test_select_shortcuts():
    message = "Foo message"
    kwargs = {"choices": ["foo", "bazz"], "use_shortcuts": True}
    text = "2" + KeyInputs.ENTER + "\r"

    result, cli = feed_cli_with_input("select", message, text, **kwargs)
    assert result == "bazz"


def test_select_no_arrow_keys():
    message = "Foo message"
    kwargs = {
        "choices": ["foo", "bazz"],
        "use_arrow_keys": False,
        "use_shortcuts": True,
    }
    text = KeyInputs.DOWN + KeyInputs.ENTER + "\r"

    result, cli = feed_cli_with_input("select", message, text, **kwargs)
    assert result == "foo"


def test_select_no_shortcuts():
    message = "Foo message"
    kwargs = {
        "choices": ["foo", "bazz"],
        "use_arrow_keys": True,
        "use_shortcuts": False,
    }
    text = "2" + KeyInputs.ENTER + "\r"

    result, cli = feed_cli_with_input("select", message, text, **kwargs)
    assert result == "foo"


def test_select_default_has_arrow_keys():
    message = "Foo message"
    kwargs = {"choices": ["foo", "bazz"]}
    text = KeyInputs.DOWN + KeyInputs.ENTER + "\r"

    result, cli = feed_cli_with_input("select", message, text, **kwargs)
    assert result == "bazz"
>>>>>>> 8b4b9574
<|MERGE_RESOLUTION|>--- conflicted
+++ resolved
@@ -174,7 +174,6 @@
         feed_cli_with_input("select", message, text, **kwargs)
 
 
-<<<<<<< HEAD
 def test_no_invalid_parameters_are_forwarded():
     # the `validate_while_typing` parameter is an additional parameter that
     # gets forwarded to the `PromptSession`. this checks that the parameter
@@ -194,7 +193,8 @@
         text=KeyInputs.ENTER + "\r",
         validate_while_typing=False,
     )
-=======
+
+
 def test_select_arrow_keys():
     message = "Foo message"
     kwargs = {"choices": ["foo", "bazz"], "use_arrow_keys": True}
@@ -245,5 +245,4 @@
     text = KeyInputs.DOWN + KeyInputs.ENTER + "\r"
 
     result, cli = feed_cli_with_input("select", message, text, **kwargs)
-    assert result == "bazz"
->>>>>>> 8b4b9574
+    assert result == "bazz"