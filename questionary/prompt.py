<<<<<<< HEAD
from typing import Any, Dict, Optional, Iterable, Mapping
from prompt_toolkit.output import ColorDepth
=======
from prompt_toolkit.output import ColorDepth
from typing import Any, Dict, Optional, Iterable, Mapping, Union
>>>>>>> f84981d8

from questionary import utils
from questionary.constants import DEFAULT_KBI_MESSAGE
from questionary.prompts import AVAILABLE_PROMPTS, prompt_by_name


class PromptParameterException(ValueError):
    """Received a prompt with a missing parameter."""

    def __init__(self, message: str, errors: Optional[BaseException] = None) -> None:
        # Call the base class constructor with the parameters it needs
        super().__init__(f"You must provide a `{message}` value", errors)


def prompt(
    questions: Union[Dict[str, Any], Iterable[Mapping[str, Any]]],
    answers: Optional[Mapping[str, Any]] = None,
    patch_stdout: bool = False,
    true_color: bool = False,
    kbi_msg: str = DEFAULT_KBI_MESSAGE,
    **kwargs: Any,
) -> Dict[str, Any]:
    """Prompt the user for input on all the questions.

    Catches keyboard interrupts and prints a message.

    See :func:`unsafe_prompt` for possible question configurations.

    Args:
        questions: A list of question configs representing questions to
                   ask. A question config may have the following options:

                   * type - The type of question.
                   * name - An ID for the question (to identify it in the answers :obj:`dict`).

                   * when - Callable to conditionally show the question. This function
                     takes a :obj:`dict` representing the current answers.

                   * filter - Function that the answer is passed to. The return value of this
                     function is saved as the answer.

                   Additional options correspond to the parameter names for
                   particular question types.

        answers: Default answers.

        patch_stdout: Ensure that the prompt renders correctly if other threads
                      are printing to stdout.

        kbi_msg: The message to be printed on a keyboard interrupt.
        true_color: Use true color output.

        color_depth: Color depth to use. If ``true_color`` is set to true then this
                     value is ignored.

        type: Default ``type`` value to use in question config.
        filter: Default ``filter`` value to use in question config.
        name: Default ``name`` value to use in question config.
        when: Default ``when`` value to use in question config.
        default: Default ``default`` value to use in question config.
        kwargs: Additional options passed to every question.

    Returns:
        Dictionary of question answers.
    """

    try:
        return unsafe_prompt(questions, answers, patch_stdout, true_color, **kwargs)
    except KeyboardInterrupt:
        print("")
        print(kbi_msg)
        print("")
        return {}


def unsafe_prompt(
    questions: Union[Dict[str, Any], Iterable[Mapping[str, Any]]],
    answers: Optional[Mapping[str, Any]] = None,
    patch_stdout: bool = False,
    true_color: bool = False,
    **kwargs: Any,
) -> Dict[str, Any]:
    """Prompt the user for input on all the questions.

    Won't catch keyboard interrupts.

    Args:
        questions: A list of question configs representing questions to
                   ask. A question config may have the following options:

                   * type - The type of question.
                   * name - An ID for the question (to identify it in the answers :obj:`dict`).

                   * when - Callable to conditionally show the question. This function
                     takes a :obj:`dict` representing the current answers.

                   * filter - Function that the answer is passed to. The return value of this
                     function is saved as the answer.

                   Additional options correspond to the parameter names for
                   particular question types.

        answers: Default answers.

        patch_stdout: Ensure that the prompt renders correctly if other threads
                      are printing to stdout.

        true_color: Use true color output.

        color_depth: Color depth to use. If ``true_color`` is set to true then this
                     value is ignored.

        type: Default ``type`` value to use in question config.
        filter: Default ``filter`` value to use in question config.
        name: Default ``name`` value to use in question config.
        when: Default ``when`` value to use in question config.
        default: Default ``default`` value to use in question config.
        kwargs: Additional options passed to every question.

    Returns:
        Dictionary of question answers.

    Raises:
        KeyboardInterrupt: raised on keyboard interrupt
    """

    if isinstance(questions, dict):
        questions = [questions]

    answers = dict(answers or {})

    for question_config in questions:
        question_config = dict(question_config)
        # import the question
        if "type" not in question_config:
            raise PromptParameterException("type")
        if "name" not in question_config:
            raise PromptParameterException("name")

        _kwargs = kwargs.copy()
        _kwargs.update(question_config)

        _type = _kwargs.pop("type")
        _filter = _kwargs.pop("filter", None)
        name = _kwargs.pop("name")
        when = _kwargs.pop("when", None)

        if true_color:
            _kwargs["color_depth"] = ColorDepth.TRUE_COLOR

        if when:
            # at least a little sanity check!
            if callable(question_config["when"]):
                try:
                    if not question_config["when"](answers):
                        continue
                except Exception as exception:
                    raise ValueError(
                        f"Problem in 'when' check of "
                        f"{name} question: {exception}") from exception
            else:
                raise ValueError(
                    "'when' needs to be function that accepts a dict argument"
                )

        choices = question_config.get("choices")
        if choices is not None and callable(choices):
            calculated_choices =  choices(answers)
            question_config["choices"] = calculated_choices
            kwargs["choices"] = calculated_choices

        if _filter:
            # at least a little sanity check!
            if not callable(_filter):
                raise ValueError(
                    "'filter' needs to be function that accepts an argument"
                )

        if callable(question_config.get("default")):
            _kwargs["default"] = question_config["default"](answers)

        create_question_func = prompt_by_name(_type)

        if not create_question_func:
            raise ValueError(
                f"No question type '{_type}' found. "
                f"Known question types are {', '.join(AVAILABLE_PROMPTS)}."
            )

        missing_args = list(utils.missing_arguments(create_question_func, _kwargs))
        if missing_args:
            raise PromptParameterException(missing_args[0])

        question = create_question_func(**_kwargs)

        answer = question.unsafe_ask(patch_stdout)

        if answer is not None:
            if _filter:
                try:
                    answer = _filter(answer)
                except Exception as exception:
                    raise ValueError(
                        f"Problem processing 'filter' of {name} "
                        f"question: {exception}"
                    ) from exception
            answers[name] = answer

    return answers<|MERGE_RESOLUTION|>--- conflicted
+++ resolved
@@ -1,10 +1,5 @@
-<<<<<<< HEAD
-from typing import Any, Dict, Optional, Iterable, Mapping
+from typing import Any, Dict, Optional, Iterable, Mapping, Union
 from prompt_toolkit.output import ColorDepth
-=======
-from prompt_toolkit.output import ColorDepth
-from typing import Any, Dict, Optional, Iterable, Mapping, Union
->>>>>>> f84981d8
 
 from questionary import utils
 from questionary.constants import DEFAULT_KBI_MESSAGE
