<<<<<<< HEAD
# -*- coding: utf-8 -*-

from typing import Any, Dict, List, Optional, Union
=======
from typing import Any, Dict, Sequence, Optional, Union
>>>>>>> 90af7c4c

from prompt_toolkit.application import Application
from prompt_toolkit.key_binding import KeyBindings
from prompt_toolkit.keys import Keys
from prompt_toolkit.styles import Style, merge_styles

from questionary import utils
from questionary.constants import DEFAULT_QUESTION_PREFIX, DEFAULT_STYLE
from questionary.prompts import common
from questionary.prompts.common import Choice, InquirerControl, Separator
from questionary.question import Question


def select(
    message: str,
<<<<<<< HEAD
    choices: List[Union[str, Choice, Dict[str, Any]]],
=======
    choices: Sequence[Union[str, Choice, Dict[str, Any]]],
>>>>>>> 90af7c4c
    default: Optional[Union[str, Choice, Dict[str, Any]]] = None,
    qmark: str = DEFAULT_QUESTION_PREFIX,
    style: Optional[Style] = None,
    use_shortcuts: bool = False,
    use_indicator: bool = False,
    use_pointer: bool = True,
<<<<<<< HEAD
    instruction: str = None,
=======
    instruction: Optional[str] = None,
>>>>>>> 90af7c4c
    **kwargs: Any,
) -> Question:
    """Prompt the user to select one item from the list of choices.

    The user can only select one option.

    Args:
        message: Question text

        choices: Items shown in the selection, this can contain `Choice` or
                 or `Separator` objects or simple items as strings. Passing
                 `Choice` objects, allows you to configure the item more
                 (e.g. preselecting it or disabeling it).

        default: A value corresponding to a selectable item in the choices,
                 to initially set the pointer position to.


        qmark: Question prefix displayed in front of the question.
               By default this is a `?`

        instruction: A hint on how to navigate the menu.
                     It's `(Use arrow keys)` if `use_shortcuts` is not set
                     to True and`(Use shortcuts)` otherwise by default

        style: A custom color and style for the question parts. You can
               configure colors as well as font types for different elements.

        use_indicator: Flag to enable the small indicator in front of the
                       list highlighting the current location of the selection
                       cursor.

        use_shortcuts: Allow the user to select items from the list using
                       shortcuts. The shortcuts will be displayed in front of
                       the list items.

        use_pointer: Flag to enable the pointer in front of the currently
                     highlighted element.

    Returns:
        Question: Question instance, ready to be prompted (using `.ask()`).
    """
    if choices is None or len(choices) == 0:
        raise ValueError("A list of choices needs to be provided.")

    if use_shortcuts and len(choices) > len(InquirerControl.SHORTCUT_KEYS):
        raise ValueError(
            "A list with shortcuts supports a maximum of {} "
            "choices as this is the maximum number "
            "of keyboard shortcuts that are available. You"
            "provided {} choices!"
            "".format(len(InquirerControl.SHORTCUT_KEYS), len(choices))
        )

    merged_style = merge_styles([DEFAULT_STYLE, style])

    ic = InquirerControl(
        choices,
        default,
        use_indicator=use_indicator,
        use_shortcuts=use_shortcuts,
        use_pointer=use_pointer,
        initial_choice=default,
    )

    def get_prompt_tokens():
        # noinspection PyListCreation
        tokens = [("class:qmark", qmark), ("class:question", " {} ".format(message))]

        if ic.is_answered:
            if isinstance(ic.get_pointed_at().title, list):
                tokens.append(
                    (
                        "class:answer",
                        "".join([token[1] for token in ic.get_pointed_at().title]),
                    )
                )
            else:
                tokens.append(("class:answer", " " + ic.get_pointed_at().title))
        else:
            if instruction:
                tokens.append(("class:instruction", instruction))
            else:
                tokens.append(
                    (
                        "class:instruction",
                        " (Use shortcuts)" if use_shortcuts else " (Use arrow keys)",
                    )
                )

        return tokens

    layout = common.create_inquirer_layout(ic, get_prompt_tokens, **kwargs)

    bindings = KeyBindings()

    @bindings.add(Keys.ControlQ, eager=True)
    @bindings.add(Keys.ControlC, eager=True)
    def _(event):
        event.app.exit(exception=KeyboardInterrupt, style="class:aborting")

    if use_shortcuts:
        # add key bindings for choices
        for i, c in enumerate(ic.choices):
            if isinstance(c, Separator):
                continue

            # noinspection PyShadowingNames
            def _reg_binding(i, keys):
                # trick out late evaluation with a "function factory":
                # https://stackoverflow.com/a/3431699
                @bindings.add(keys, eager=True)
                def select_choice(event):
                    ic.pointed_at = i

            _reg_binding(i, c.shortcut_key)
    else:

        @bindings.add(Keys.Down, eager=True)
        @bindings.add("j", eager=True)
        def move_cursor_down(event):
            ic.select_next()
            while not ic.is_selection_valid():
                ic.select_next()

        @bindings.add(Keys.Up, eager=True)
        @bindings.add("k", eager=True)
        def move_cursor_up(event):
            ic.select_previous()
            while not ic.is_selection_valid():
                ic.select_previous()

    @bindings.add(Keys.ControlM, eager=True)
    def set_answer(event):
        ic.is_answered = True
        event.app.exit(result=ic.get_pointed_at().value)

    @bindings.add(Keys.Any)
    def other(event):
        """Disallow inserting other text. """
        pass

    return Question(
        Application(layout=layout, key_bindings=bindings, style=merged_style,
                    **utils.used_kwargs(kwargs, Application.__init__))
    )<|MERGE_RESOLUTION|>--- conflicted
+++ resolved
@@ -1,10 +1,6 @@
-<<<<<<< HEAD
 # -*- coding: utf-8 -*-
 
-from typing import Any, Dict, List, Optional, Union
-=======
 from typing import Any, Dict, Sequence, Optional, Union
->>>>>>> 90af7c4c
 
 from prompt_toolkit.application import Application
 from prompt_toolkit.key_binding import KeyBindings
@@ -20,22 +16,14 @@
 
 def select(
     message: str,
-<<<<<<< HEAD
-    choices: List[Union[str, Choice, Dict[str, Any]]],
-=======
     choices: Sequence[Union[str, Choice, Dict[str, Any]]],
->>>>>>> 90af7c4c
     default: Optional[Union[str, Choice, Dict[str, Any]]] = None,
     qmark: str = DEFAULT_QUESTION_PREFIX,
     style: Optional[Style] = None,
     use_shortcuts: bool = False,
     use_indicator: bool = False,
     use_pointer: bool = True,
-<<<<<<< HEAD
-    instruction: str = None,
-=======
     instruction: Optional[str] = None,
->>>>>>> 90af7c4c
     **kwargs: Any,
 ) -> Question:
     """Prompt the user to select one item from the list of choices.
