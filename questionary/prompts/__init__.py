from questionary.prompts import autocomplete
from questionary.prompts import checkbox
from questionary.prompts import confirm
from questionary.prompts import password
from questionary.prompts import path
<<<<<<< HEAD
from questionary.prompts import date
=======
from questionary.prompts import rawselect
from questionary.prompts import select
from questionary.prompts import text
>>>>>>> 87a891c4

AVAILABLE_PROMPTS = {
    "autocomplete": autocomplete.autocomplete,
    "confirm": confirm.confirm,
    "text": text.text,
    "select": select.select,
    "rawselect": rawselect.rawselect,
    "password": password.password,
    "checkbox": checkbox.checkbox,
    "path": path.path,
    "date": date.date,
    # backwards compatible names
    "list": select.select,
    "rawlist": rawselect.rawselect,
    "input": text.text,
}


def prompt_by_name(name):
    return AVAILABLE_PROMPTS.get(name)<|MERGE_RESOLUTION|>--- conflicted
+++ resolved
@@ -3,13 +3,10 @@
 from questionary.prompts import confirm
 from questionary.prompts import password
 from questionary.prompts import path
-<<<<<<< HEAD
 from questionary.prompts import date
-=======
 from questionary.prompts import rawselect
 from questionary.prompts import select
 from questionary.prompts import text
->>>>>>> 87a891c4
 
 AVAILABLE_PROMPTS = {
     "autocomplete": autocomplete.autocomplete,
